--- conflicted
+++ resolved
@@ -19,11 +19,8 @@
 Tullio = "bc48ee85-29a4-5162-ae0b-a64e1601d4bc"
 
 [compat]
-<<<<<<< HEAD
 Plots = "1"
-=======
 Tullio = "0.3"
 JLD2 = "0.4"
 Reexport = "1"
-PyCall = "1"
->>>>>>> f577b68a
+PyCall = "1"