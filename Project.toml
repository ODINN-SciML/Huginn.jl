--- conflicted
+++ resolved
@@ -16,9 +16,7 @@
 Reexport = "189a3867-3050-52da-a836-e630ba90ab69"
 Revise = "295af30f-e4ad-537b-8983-00126c2a3abe"
 Sleipnir = "f5e6c550-199f-11ee-3608-394420200519"
-<<<<<<< HEAD
 Test = "8dfed614-e22c-5e08-85e1-65c5234f0b40"
-TimerOutputs = "a759f4b9-e2f1-59dc-863e-4aeb61b1ea8f"
 Tullio = "bc48ee85-29a4-5162-ae0b-a64e1601d4bc"
 
 [extras]
@@ -26,8 +24,6 @@
 
 [targets]
 test = ["Test"]
-=======
-Tullio = "bc48ee85-29a4-5162-ae0b-a64e1601d4bc"
 
 [compat]
 OrdinaryDiffEq = "6"
@@ -38,5 +34,4 @@
 Tullio = "0.3"
 JLD2 = "0.4"
 Reexport = "1"
-PyCall = "1"
->>>>>>> bad6669c
+PyCall = "1"