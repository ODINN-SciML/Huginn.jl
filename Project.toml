--- conflicted
+++ resolved
@@ -15,17 +15,13 @@
 PyCall = "438e738f-606a-5dbb-bf0a-cddfbfd45ab0"
 Reexport = "189a3867-3050-52da-a836-e630ba90ab69"
 Sleipnir = "f5e6c550-199f-11ee-3608-394420200519"
-TimerOutputs = "a759f4b9-e2f1-59dc-863e-4aeb61b1ea8f"
 Tullio = "bc48ee85-29a4-5162-ae0b-a64e1601d4bc"
 
 [compat]
-<<<<<<< HEAD
 PlotThemes = "3"
-=======
 Infiltrator = "1"
 Plots = "1"
 Tullio = "0.3"
 JLD2 = "0.4"
 Reexport = "1"
-PyCall = "1"
->>>>>>> d2afdafb
+PyCall = "1"