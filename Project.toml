--- conflicted
+++ resolved
@@ -30,11 +30,8 @@
 Infiltrator = "1"
 JLD2 = "0.4"
 Muninn = "0.3"
-<<<<<<< HEAD
 Optimization = "3"
-=======
 OptimizationOptimJL = "0.3"
->>>>>>> fdfad80f
 OrdinaryDiffEq = "6"
 PlotThemes = "3"
 Plots = "1"
