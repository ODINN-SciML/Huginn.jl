name = "Huginn"
uuid = "9cb796e9-d0ea-421b-b37d-eb97bc1add55"
authors = ["Jordi Bolibar <jordi.bolibar@gmail.com>"]
version = "0.2.0"

[deps]
Distributed = "8ba89e20-285c-5b6f-9357-94700520ee1b"
Infiltrator = "5903a43b-9cc3-4c30-8d17-598619ec4e9b"
JLD2 = "033835bb-8acc-5ee8-8aae-3f567f8a3819"
OrdinaryDiffEq = "1dea7af3-3e70-54e6-95c3-0bf5283fa5ed"
Pkg = "44cfe95a-1eb2-52ea-b672-e2afdf69b78f"
PlotThemes = "ccf2f8ad-2431-5c83-bf29-c5338b663b6a"
Plots = "91a5bcdd-55d7-5caf-9e0b-520d859cae80"
ProgressMeter = "92933f4c-e287-5a05-a399-4b506db050ca"
PyCall = "438e738f-606a-5dbb-bf0a-cddfbfd45ab0"
Reexport = "189a3867-3050-52da-a836-e630ba90ab69"
Revise = "295af30f-e4ad-537b-8983-00126c2a3abe"
Sleipnir = "f5e6c550-199f-11ee-3608-394420200519"
Test = "8dfed614-e22c-5e08-85e1-65c5234f0b40"
Tullio = "bc48ee85-29a4-5162-ae0b-a64e1601d4bc"

[compat]
Infiltrator = "1"
JLD2 = "0.4"
OrdinaryDiffEq = "6"
PlotThemes = "3"
Plots = "1"
ProgressMeter = "1"
PyCall = "1"
Reexport = "1"
<<<<<<< HEAD
=======
Revise = "3"
Sleipnir = "0.2"
>>>>>>> caaf63d7
Tullio = "0.3"

[extras]
Test = "8dfed614-e22c-5e08-85e1-65c5234f0b40"

[targets]
test = ["Test"]<|MERGE_RESOLUTION|>--- conflicted
+++ resolved
@@ -28,11 +28,8 @@
 ProgressMeter = "1"
 PyCall = "1"
 Reexport = "1"
-<<<<<<< HEAD
-=======
 Revise = "3"
 Sleipnir = "0.2"
->>>>>>> caaf63d7
 Tullio = "0.3"
 
 [extras]
