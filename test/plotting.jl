--- conflicted
+++ resolved
@@ -12,12 +12,9 @@
                         simulation = SimulationParameters(use_MB=true,
                                                           tspan=(2010.0, 2015.0),
                                                           working_dir = working_dir,
-<<<<<<< HEAD
                                                           test_mode = true),
-=======
                                                           multiprocessing=false,
                                                           workers=1),
->>>>>>> b1bc75b9
                         solver = SolverParameters(reltol=1e-8)
                         ) 
     
