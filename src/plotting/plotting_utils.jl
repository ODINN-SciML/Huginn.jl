--- conflicted
+++ resolved
@@ -102,24 +102,10 @@
 function generate_result(simulation::SIM, A, n,) where {SIM <: Simulation}
     
     # Initialize the model using the specified or default models
-<<<<<<< HEAD
-    model = Model(
-        iceflow = iceflow_model(params), 
-        mass_balance = mass_balance_model(params)
-    )
-    model.iceflow.A=A
-    model.iceflow.n=n
-    
-    # Initialize glaciers and run prediction
-    glaciers = initialize_glaciers(rgi_ids, params)
-    prediction = Prediction(model, glaciers, params)
-    run!(prediction)
-=======
     simulation.model.iceflow.A[]=A
     simulation.model.iceflow.n[]=n
 
     run!(simulation)
->>>>>>> 19d84b6c
 
     # Extract the first result 
     result = simulation.results[1]
