export run₀, run!, generate_ground_truth, apply_MB_mask!

"""
    run!(simulation::Prediction)

In-place run of the model.
"""
function run!(simulation::Prediction)

    @info "Running forward in-place PDE ice flow model"
    results_list = @showprogress pmap((glacier_idx) -> batch_iceflow_PDE!(glacier_idx, simulation), 1:length(simulation.glaciers))

    Sleipnir.save_results_file!(results_list, simulation)

    @everywhere GC.gc() # run garbage collector

end

"""
    batch_iceflow_PDE!(glacier_idx::I, simulation::Prediction) where {I <: Integer}

Solve the Shallow Ice Approximation iceflow PDE in-place for a given set of laws prescribed in the simulation object.
It creates the iceflow problem, the necessary callbacks and solve the PDE.

# Arguments:
- `glacier_idx::I`: Integer ID of the glacier.
- `simulation::Prediction`: Simulation object that contains all the necessary information to solve the iceflow.

# Returns
- A `Results` instance that stores the iceflow solution.
"""
function batch_iceflow_PDE!(glacier_idx::I, simulation::Prediction) where {I <: Integer}

    model = simulation.model
    params = simulation.parameters
    glacier = simulation.glaciers[glacier_idx]
    step = params.solver.step

    glacier_id = isnothing(glacier.rgi_id) ? "unnamed" : glacier.rgi_id
    println("Processing glacier $(glacier_id) for PDE forward simulation")

    # Initialize iceflow and mb cache
    simulation.cache = init_cache(model, simulation, glacier_idx, nothing)
    cache = simulation.cache

    # Create mass balance callback
    mb_tstops = define_callback_steps(params.simulation.tspan, step)
    params.solver.tstops = mb_tstops

    mb_action! = let model = model, cache = cache, glacier = glacier, step = step
        function (integrator)
            if params.simulation.use_MB
                # Compute mass balance
                MB_timestep!(cache, model, glacier, step, integrator.t)
                apply_MB_mask!(integrator.u, cache.iceflow)
            end
        end
    end
    # A simulation period is sliced in time windows that are separated by `step`
    # The mass balance is applied at the end of each of the windows
    cb_MB = PeriodicCallback(mb_action!, step; initial_affect=false)

    # Create iceflow law callback
    cb_iceflow = build_callback(model.iceflow, simulation.cache.iceflow, glacier_idx)

    cb = CallbackSet(cb_MB, cb_iceflow)

    # Run iceflow PDE for this glacier
    du = params.simulation.use_iceflow ? SIA2D_PDE! : noSIA2D!
    results = simulate_iceflow_PDE!(simulation, cb, du)

    return results
end

"""
    function simulate_iceflow_PDE!(
        simulation::SIM,
        cb::DiscreteCallback,
        du
    ) where {SIM <: Simulation}

Make forward simulation of the iceflow PDE determined in `du` in-place and create the results.
"""
function simulate_iceflow_PDE!(
    simulation::SIM,
    cb::SciMLBase.DECallback,
    du
) where {SIM <: Simulation}
    cache = simulation.cache
    params = simulation.parameters

    # Define problem to be solved
    iceflow_prob = ODEProblem{true,SciMLBase.FullSpecialize}(du, cache.iceflow.H, params.simulation.tspan, simulation; tstops=params.solver.tstops)

    iceflow_sol = solve(iceflow_prob,
                        params.solver.solver,
                        callback=cb,
                        reltol=params.solver.reltol,
                        save_everystep=params.solver.save_everystep,
                        progress=params.solver.progress,
                        progress_steps=params.solver.progress_steps,
                        maxiters=params.solver.maxiters)
    @assert iceflow_sol.retcode==ReturnCode.Success "There was an error in the iceflow solver. Returned code is \"$(iceflow_sol.retcode)\""

    # @show iceflow_sol.destats
    # Compute average ice surface velocities for the simulated period
    cache.iceflow.H .= iceflow_sol.u[end]
    map!(x -> ifelse(x>0.0,x,0.0), cache.iceflow.H, cache.iceflow.H)

    # Average surface velocity
    avg_surface_V!(simulation, iceflow_sol.t[end], nothing)

    glacier_idx = cache.iceflow.glacier_idx
    glacier::Sleipnir.Glacier2D = simulation.glaciers[glacier_idx]

    # Surface topography
    @. cache.iceflow.S = glacier.B + cache.iceflow.H

    # Update simulation results
    results = Sleipnir.create_results(simulation, glacier_idx, iceflow_sol, nothing; light=!params.solver.save_everystep, processVelocity=V_from_H)

    return results
end

function SIA2D_PDE!(_dH::Matrix{R}, _H::Matrix{R}, simulation::SIM, t::R) where {R <: Real, SIM <: Simulation}
    SIA2D!(_dH, _H, simulation, t, nothing)
    return nothing
end

########################################################
##############  Out-of-place functions  ################
########################################################

"""
    run₀(simulation::Prediction)

Out-of-place run of the model.
"""
function run₀(simulation::Prediction)

    @info "Running forward out-of-place PDE ice flow model"
    results_list = @showprogress pmap((glacier_idx) -> batch_iceflow_PDE(glacier_idx, simulation), 1:length(simulation.glaciers))

    Sleipnir.save_results_file!(results_list, simulation)

    @everywhere GC.gc() # run garbage collector

end

"""
    batch_iceflow_PDE(glacier_idx::I, simulation::Prediction) where {I <: Integer}

Solve the Shallow Ice Approximation iceflow PDE out-of-place for a given set of laws prescribed in the simulation object.
It creates the iceflow problem, the necessary callbacks and solve the PDE.

# Arguments:
- `glacier_idx::I`: Integer ID of the glacier.
- `simulation::Prediction`: Simulation object that contains all the necessary information to solve the iceflow.

# Returns
- A `Results` instance that stores the iceflow solution.
"""
function batch_iceflow_PDE(glacier_idx::I, simulation::Prediction) where {I <: Integer}
    model = simulation.model
    params = simulation.parameters
    glacier = simulation.glaciers[glacier_idx]

    glacier_id = isnothing(glacier.rgi_id) ? "unnamed" : glacier.rgi_id
    println("Processing glacier $(glacier_id) for PDE forward simulation")

    # Initialize iceflow and mb cache
    simulation.cache = init_cache(model, simulation, glacier_idx, nothing)
    cache = simulation.cache

    # Create mass balance callback
    mb_tstops = define_callback_steps(params.simulation.tspan, params.solver.step)
    mb_stop_condition(u,t,integrator) = Sleipnir.stop_condition_tstops(u,t,integrator, mb_tstops) #closure
    params.solver.tstops = mb_tstops

    mb_action! = let model = model, cache = cache, glacier = glacier, step = params.solver.step
        function (integrator)
            if params.simulation.use_MB
                # Compute mass balance
                MB_timestep!(cache, model, glacier, step, integrator.t)
                apply_MB_mask!(integrator.u, cache.iceflow)
            end
        end
    end
    cb_MB = DiscreteCallback(mb_stop_condition, mb_action!)

    # Create iceflow law callback
    cb_iceflow = build_callback(model.iceflow, simulation.cache.iceflow, glacier_idx)

    cb = CallbackSet(cb_MB, cb_iceflow)

    # Run iceflow PDE for this glacier
    du = params.simulation.use_iceflow ? SIA2D_PDE : noSIA2D
    results = simulate_iceflow_PDE(simulation, cb, du)

    return results
end

"""
    function simulate_iceflow_PDE(
        simulation::SIM,
        cb::DiscreteCallback,
        du,
    ) where {SIM <: Simulation}

Make forward simulation of the iceflow PDE determined in `du` out-of-place and create the results.
"""
function simulate_iceflow_PDE(
    simulation::SIM,
    cb::SciMLBase.DECallback,
    du,
) where {SIM <: Simulation}
    cache = simulation.cache
    params = simulation.parameters

    # Define problem to be solved
    iceflow_prob = ODEProblem{false,SciMLBase.FullSpecialize}(du, cache.iceflow.H, params.simulation.tspan, simulation; tstops=params.solver.tstops)

    iceflow_sol = solve(
        iceflow_prob,
        params.solver.solver,
        callback=cb,
        reltol=params.solver.reltol,
        save_everystep=params.solver.save_everystep,
        progress=params.solver.progress,
        progress_steps=params.solver.progress_steps,
        maxiters=params.solver.maxiters
        )
    @assert iceflow_sol.retcode==ReturnCode.Success "There was an error in the iceflow solver. Returned code is \"$(iceflow_sol.retcode)\""

    # @show iceflow_sol.destats
    # Compute average ice surface velocities for the simulated period
    cache.iceflow.H .= iceflow_sol.u[end]
    map!(x -> ifelse(x>0.0,x,0.0), cache.iceflow.H, cache.iceflow.H)

    # Average surface velocity
    avg_surface_V!(simulation, iceflow_sol.t[end], nothing)

    glacier_idx = cache.iceflow.glacier_idx
    glacier::Sleipnir.Glacier2D = simulation.glaciers[glacier_idx]

    # Surface topography
    @. cache.iceflow.S = glacier.B + cache.iceflow.H

    # Update simulation results
    results = Sleipnir.create_results(simulation, glacier_idx, iceflow_sol, nothing; light=!params.solver.save_everystep, processVelocity=V_from_H)

    return results
end

function SIA2D_PDE(_H::Matrix{R}, simulation::SIM, t::R) where {R <: Real, SIM <: Simulation}
    return SIA2D(_H, simulation, t, nothing)
    return nothing
end

"""
    thickness_data(prediction::Prediction, tstops::Vector{F}) where {F <: AbstractFloat}

Return a new vector of glaciers with the simulated thickness data for each of the glaciers.

# Arguments
- `prediction::Prediction`: A `Prediction` object containing the simulation results and associated glaciers.
- `tstops::Vector{F}`: A vector of time steps (of type `F <: AbstractFloat`) at which the simulation was evaluated.

# Description
This function iterates over the glaciers in the `Prediction` object and generates the simulated thickness data (`H`) and corresponding time steps (`t`). A new vector of glaciers is created and each glacier is a copy with an updated `thicknessData` field.

# Notes
- The function asserts that the time steps (`ts`) in the simulation results match the provided `tstops`. If they do not match, an error is raised.

# Returns
A new vector of glaciers where each glacier is a copy of the original one with the updated `thicknessData`.
"""
function thickness_data(prediction::Prediction, tstops::Vector{F}) where {F <: AbstractFloat}
    # Store the thickness data in the glacier
    glaciers = map(1:length(prediction.glaciers)) do i
        ts = prediction.results[i].t
        Hs = prediction.results[i].H
        @assert ts ≈ tstops "Timestops of simulated PDE solution and the provided tstops do not match."
        Glacier2D(prediction.glaciers[i], thicknessData = Sleipnir.ThicknessData(ts, Hs)) # Rebuild glacier since we cannot change type of `glacier.thicknessData`
    end
    return glaciers
end

"""
    generate_ground_truth(
        glaciers::Vector{G},
        params::Sleipnir.Parameters,
        model::Sleipnir.Model,
        tstops::Vector{F},
    ) where {G <: Sleipnir.AbstractGlacier, F <: AbstractFloat}

Generate ground truth data for a glacier simulation by using the laws specified in the model and running a forward model.
It returns a new vector of glaciers with updated `thicknessData` field.

# Arguments
- `glaciers::Vector{G}`: A vector of glacier objects of type `G`, where `G` is a subtype of `Sleipnir.AbstractGlacier`.
- `params::Sleipnir.Parameters`: Simulation parameters.
- `model::Sleipnir.Model`: The model to use for the simulation.
- `tstops::Vector{F}`: A vector of time steps at which the simulation will be evaluated.

# Description
1. Runs a forward model simulation for the glaciers using the provided laws, parameters, model, and time steps.
2. Build a new vector of glaciers and store the simulation results as ground truth in the `glaciers` struct. For each glacier it populates the `thicknessData` field.

# Example
```julia
glaciers = [glacier1, glacier2] # dummy example
params = Sleipnir.Parameters(...) # to be filled
model = Sleipnir.Model(...) # to be filled
tstops = 0.0:1.0:10.0

glaciers = generate_ground_truth(glaciers, params, model, tstops)
```
"""
function generate_ground_truth(
    glaciers::Vector{G},
    params::Sleipnir.Parameters,
    model::Sleipnir.Model,
    tstops::Vector{F},
) where {G <: Sleipnir.AbstractGlacier, F <: AbstractFloat}
    # Generate timespan from simulation
    t₀, t₁ = params.simulation.tspan
    @assert t₀ <= minimum(tstops)
    @assert t₁ >= maximum(tstops)

    prediction = Huginn.Prediction(model, glaciers, params)
    Huginn.run!(prediction)

    # Store the thickness data in the glacier
<<<<<<< HEAD
    store_thickness_data!(prediction, tstops)

    # Store the velocity data in the glacier
    store_velocity_data!(prediction, tstops)
end

function store_velocity_data!(prediction::Prediction, tstops::Vector{F}) where {F <: AbstractFloat}
    # Store the velocity data in the glacier
    for i in 1:length(prediction.glaciers)
        ts = prediction.results[i].t
        Hs = prediction.results[i].H
        @assert ts ≈ tstops "Timestops of simulated PDE solution and the provided tstops do not match."
        Vx = Array{Matrix{F}, 1}()
        Vy = Array{Matrix{F}, 1}()
        Vabs = Array{Matrix{F}, 1}()
        for j in 1:length(ts)
            vx, vy, vabs = Huginn.V_from_H(prediction, Hs[j], ts[j], nothing)
            push!(Vx, vx)
            push!(Vy, vy)
            push!(Vabs, vabs)
        end
        prediction.glaciers[i].velocityData = SurfaceVelocityData(
            date = decimal_year_to_datetime.(ts),
            vx = Vx,
            vy = Vy,
            vabs = Vabs,
        )
    end
end

function decimal_year_to_datetime(year_decimal::Float64)
    year = floor(Int, year_decimal)
    frac = year_decimal - year
    start = Sleipnir.Dates.DateTime(year, 1, 1)
    days_in_year = Sleipnir.Dates.isleapyear(year) ? 366 : 365
    return start + Sleipnir.Dates.Day(round(Int, frac * days_in_year))
=======
    return thickness_data(prediction, tstops)
>>>>>>> 643856b2
end

"""
    apply_MB_mask!(H, ifm::SIA2DCache)

Apply the mass balance (MB) mask to the iceflow model in-place.
This function ensures that no MB is applied on the borders of the glacier to prevent overflow.

# Arguments:
- `H`: Ice thickness.
- `ifm::SIA2DCache`: Iceflow cache of the SIA2D that provides the mass balance information and that is modified in-place.
"""
function apply_MB_mask!(H, ifm::SIA2DCache)
    # Appy MB only over ice, and avoid applying it to the borders in the accummulation area to avoid overflow
    MB, MB_mask, MB_total = ifm.MB, ifm.MB_mask, ifm.MB_total
    MB_mask .= ((H .> 0.0) .&& (MB .< 0.0)) .|| ((H .> 10.0) .&& (MB .>= 0.0))
    H[MB_mask] .+= MB[MB_mask]
    MB_total[MB_mask] .+= MB[MB_mask]
    return nothing # For type stability
end<|MERGE_RESOLUTION|>--- conflicted
+++ resolved
@@ -258,30 +258,53 @@
 end
 
 """
-    thickness_data(prediction::Prediction, tstops::Vector{F}) where {F <: AbstractFloat}
-
-Return a new vector of glaciers with the simulated thickness data for each of the glaciers.
+    thickness_velocity_data(prediction::Prediction, tstops::Vector{F}) where {F <: AbstractFloat}
+
+Return a new vector of glaciers with the simulated thickness and ice velocity data for each of the glaciers.
 
 # Arguments
 - `prediction::Prediction`: A `Prediction` object containing the simulation results and associated glaciers.
 - `tstops::Vector{F}`: A vector of time steps (of type `F <: AbstractFloat`) at which the simulation was evaluated.
 
 # Description
-This function iterates over the glaciers in the `Prediction` object and generates the simulated thickness data (`H`) and corresponding time steps (`t`). A new vector of glaciers is created and each glacier is a copy with an updated `thicknessData` field.
+This function iterates over the glaciers in the `Prediction` object and generates the simulated thickness data (`H`) and corresponding time steps (`t`). I then computes the surface ice velocity data. A new vector of glaciers is created and each glacier is a copy with an updated `thicknessData` and `velocityData` fields.
 
 # Notes
 - The function asserts that the time steps (`ts`) in the simulation results match the provided `tstops`. If they do not match, an error is raised.
 
 # Returns
-A new vector of glaciers where each glacier is a copy of the original one with the updated `thicknessData`.
-"""
-function thickness_data(prediction::Prediction, tstops::Vector{F}) where {F <: AbstractFloat}
+A new vector of glaciers where each glacier is a copy of the original one with the updated `thicknessData` and `velocityData`.
+"""
+function thickness_velocity_data(prediction::Prediction, tstops::Vector{F}) where {F <: AbstractFloat}
     # Store the thickness data in the glacier
     glaciers = map(1:length(prediction.glaciers)) do i
         ts = prediction.results[i].t
         Hs = prediction.results[i].H
         @assert ts ≈ tstops "Timestops of simulated PDE solution and the provided tstops do not match."
-        Glacier2D(prediction.glaciers[i], thicknessData = Sleipnir.ThicknessData(ts, Hs)) # Rebuild glacier since we cannot change type of `glacier.thicknessData`
+
+        thicknessData = Sleipnir.ThicknessData(ts, Hs)
+
+        Vx = Array{Matrix{F}, 1}()
+        Vy = Array{Matrix{F}, 1}()
+        Vabs = Array{Matrix{F}, 1}()
+        for j in 1:length(ts)
+            vx, vy, vabs = Huginn.V_from_H(prediction, Hs[j], ts[j], nothing)
+            push!(Vx, vx)
+            push!(Vy, vy)
+            push!(Vabs, vabs)
+        end
+        velocityData = SurfaceVelocityData(
+            date = decimal_year_to_datetime.(ts),
+            vx = Vx,
+            vy = Vy,
+            vabs = Vabs,
+        )
+
+        Glacier2D(
+            prediction.glaciers[i],
+            thicknessData = thicknessData,
+            velocityData = velocityData,
+        ) # Rebuild glacier since we cannot change type of `glacier.thicknessData` and `glacier.velocityData`
     end
     return glaciers
 end
@@ -331,36 +354,8 @@
     prediction = Huginn.Prediction(model, glaciers, params)
     Huginn.run!(prediction)
 
-    # Store the thickness data in the glacier
-<<<<<<< HEAD
-    store_thickness_data!(prediction, tstops)
-
-    # Store the velocity data in the glacier
-    store_velocity_data!(prediction, tstops)
-end
-
-function store_velocity_data!(prediction::Prediction, tstops::Vector{F}) where {F <: AbstractFloat}
-    # Store the velocity data in the glacier
-    for i in 1:length(prediction.glaciers)
-        ts = prediction.results[i].t
-        Hs = prediction.results[i].H
-        @assert ts ≈ tstops "Timestops of simulated PDE solution and the provided tstops do not match."
-        Vx = Array{Matrix{F}, 1}()
-        Vy = Array{Matrix{F}, 1}()
-        Vabs = Array{Matrix{F}, 1}()
-        for j in 1:length(ts)
-            vx, vy, vabs = Huginn.V_from_H(prediction, Hs[j], ts[j], nothing)
-            push!(Vx, vx)
-            push!(Vy, vy)
-            push!(Vabs, vabs)
-        end
-        prediction.glaciers[i].velocityData = SurfaceVelocityData(
-            date = decimal_year_to_datetime.(ts),
-            vx = Vx,
-            vy = Vy,
-            vabs = Vabs,
-        )
-    end
+    # Create new glaciers with the thickness and velocity data
+    return thickness_velocity_data(prediction, tstops)
 end
 
 function decimal_year_to_datetime(year_decimal::Float64)
@@ -369,9 +364,6 @@
     start = Sleipnir.Dates.DateTime(year, 1, 1)
     days_in_year = Sleipnir.Dates.isleapyear(year) ? 366 : 365
     return start + Sleipnir.Dates.Day(round(Int, frac * days_in_year))
-=======
-    return thickness_data(prediction, tstops)
->>>>>>> 643856b2
 end
 
 """
