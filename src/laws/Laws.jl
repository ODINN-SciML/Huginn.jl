--- conflicted
+++ resolved
@@ -255,24 +255,14 @@
 function CuffeyPaterson()
     A = polyA_PatersonCuffey()
     A_law = let A = A
-<<<<<<< HEAD
         Law{ScalarCacheNoVJP}(;
-            inputs = (; T=InpTemp()),
-=======
-        Law{Array{Float64, 0}}(;
             name = :CuffeyPaterson,
             inputs = (; T=iTemp()),
->>>>>>> 0e98587f
             f! = function (cache, inp, θ)
                 cache.value .= A.(inp.T)
             end,
-<<<<<<< HEAD
-            init_cache = function (simulation, glacier_idx, θ; scalar=false)
+            init_cache = function (simulation, glacier_idx, θ; scalar::Bool = true)
                 return ScalarCacheNoVJP(zeros())
-=======
-            init_cache = function (simulation, glacier_idx, θ; scalar::Bool = true)
-                return zeros()
->>>>>>> 0e98587f
             end,
         )
     end
