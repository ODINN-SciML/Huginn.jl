--- conflicted
+++ resolved
@@ -11,34 +11,7 @@
     SIA2D_model::SIA2Dmodel = simulation.model.iceflow
     glacier::Sleipnir.Glacier2D = simulation.glaciers[simulation.model.iceflow.glacier_idx[]]
     params::Sleipnir.Parameters = simulation.parameters
-<<<<<<< HEAD
     int_type = simulation.parameters.simulation.int_type
-    H̄::Matrix{F} = SIA2D_model.H̄
-    A::Ref{F} = SIA2D_model.A
-    n::Ref{F} = SIA2D_model.n
-    B::Matrix{F} = glacier.B
-    S::Matrix{F} = SIA2D_model.S
-    dSdx::Matrix{F} = SIA2D_model.dSdx
-    dSdy::Matrix{F} = SIA2D_model.dSdy
-    D::Matrix{F} = SIA2D_model.D
-    Dx::Matrix{F} = SIA2D_model.Dx
-    Dy::Matrix{F} = SIA2D_model.Dy
-    dSdx_edges::Matrix{F} = SIA2D_model.dSdx_edges
-    dSdy_edges::Matrix{F} = SIA2D_model.dSdy_edges
-    ∇S::Matrix{F} = SIA2D_model.∇S
-    ∇Sx::Matrix{F} = SIA2D_model.∇Sx
-    ∇Sy::Matrix{F} = SIA2D_model.∇Sy
-    Fx::Matrix{F} = SIA2D_model.Fx
-    Fy::Matrix{F} = SIA2D_model.Fy
-    Fxx::Matrix{F} = SIA2D_model.Fxx
-    Fyy::Matrix{F} = SIA2D_model.Fyy
-    Δx::F = glacier.Δx
-    Δy::F = glacier.Δy
-    Γ::Ref{F} = SIA2D_model.Γ
-    ρ::F = simulation.parameters.physical.ρ
-    g::F = simulation.parameters.physical.g
-=======
-        int_type = simulation.parameters.simulation.int_type
     H̄ = SIA2D_model.H̄
     A = SIA2D_model.A
     n = SIA2D_model.n
@@ -63,7 +36,6 @@
     Γ = SIA2D_model.Γ
     ρ = simulation.parameters.physical.ρ
     g = simulation.parameters.physical.g
->>>>>>> 19d84b6c
 
     # First, enforce values to be positive
     map!(x -> ifelse(x>0.0,x,0.0), H, H)
@@ -115,7 +87,6 @@
 
 Compute a step of the Shallow Ice Approximation UDE in a forward model. Allocates memory.
 """
-<<<<<<< HEAD
 function SIA2D(H::Matrix{R}, simulation::SIM, t::R; batch_id::Union{Nothing, I} = nothing) where {R <: Real, I <: Integer, SIM <: Simulation}
     # Retrieve parameters
     # For simulations using Reverse Diff, an iceflow model per glacier is needed
@@ -128,31 +99,16 @@
     end
     
     params = simulation.parameters
-=======
-function SIA2D(H::Matrix{<:Real}, simulation::SIM, t) where { SIM <: Simulation}
-# function SIA2D(H, SIA2Dmodel)
-    # Retrieve parameters
-    SIA2D_model::SIA2Dmodel = simulation.model.iceflow
-    glacier::Sleipnir.Glacier2D = simulation.glaciers[simulation.model.iceflow.glacier_idx[]]
-    params::Sleipnir.Parameters = simulation.parameters
-    int_type = simulation.parameters.simulation.int_type
->>>>>>> 19d84b6c
     # Retrieve parameters
     B = glacier.B
     Δx = glacier.Δx
     Δy = glacier.Δy
     A = SIA2D_model.A
     n = SIA2D_model.n
-<<<<<<< HEAD
     ρ = params.physical.ρ
     g = params.physical.g
 
     @views H = ifelse.(H.<0.0, 0.0, H) # prevent values from going negative
-=======
-    C = SIA2D_model.C
-    ρ = params.physical.ρ
-    g = params.physical.g
->>>>>>> 19d84b6c
 
     # First, enforce values to be positive
     map!(x -> ifelse(x>0.0,x,0.0), H, H)
@@ -215,7 +171,6 @@
 Computes the average ice surface velocity for a given glacier evolution period
 based on the initial and final ice thickness states. 
 """
-<<<<<<< HEAD
 function avg_surface_V(simulation::SIM; batch_id::Union{Nothing, I} = nothing) where {I <: Integer, SIM <: Simulation}
     # Simulations using Reverse Diff require an iceflow model for each glacier
     if isnothing(batch_id)
@@ -227,14 +182,6 @@
     # We compute the initial and final surface velocity and average them
     Vx₀, Vy₀ = surface_V(iceflow_model.H₀, simulation; batch_id=batch_id)
     Vx,  Vy  = surface_V(iceflow_model.H,  simulation; batch_id=batch_id)
-=======
-function avg_surface_V(H::Matrix{<:Real}, simulation::SIM) where {SIM <: Simulation}
-    iceflow_model = simulation.model.iceflow
-
-    # We compute the initial and final surface velocity and average them
-    Vx₀, Vy₀ = surface_V(iceflow_model.H₀, simulation)
-    Vx,  Vy  = surface_V(H,  simulation)
->>>>>>> 19d84b6c
 
     V̄x = (Vx₀ .+ Vx)./2.0
     V̄y = (Vy₀ .+ Vy)./2.0
@@ -253,12 +200,7 @@
 function surface_V!(H::Matrix{<:Real}, simulation::SIM) where {SIM <: Simulation}
     params::Sleipnir.Parameters = simulation.parameters
     iceflow_model = simulation.model.iceflow
-<<<<<<< HEAD
     glacier = simulation.glaciers[iceflow_model.glacier_idx[]]
-=======
-    glacier::Sleipnir.Glacier2D = simulation.glaciers[iceflow_model.glacier_idx[]]
-
->>>>>>> 19d84b6c
     B = glacier.B
     H̄ = iceflow_model.H̄
     dSdx = iceflow_model.dSdx
@@ -268,13 +210,8 @@
     ∇Sy = iceflow_model.∇Sy
     Γꜛ = iceflow_model.Γ
     D = iceflow_model.D
-<<<<<<< HEAD
     # Dx = iceflow_model.Dx
     # Dy = iceflow_model.Dy
-=======
-    Dx = iceflow_model.Dx
-    D = iceflow_model.Dy
->>>>>>> 19d84b6c
     A = iceflow_model.A
     n = iceflow_model.n
     Δx = glacier.Δx
@@ -309,7 +246,6 @@
 
 Computes the ice surface velocity for a given glacier state
 """
-<<<<<<< HEAD
 function surface_V(H::Matrix{R}, simulation::SIM; batch_id::Union{Nothing, I} = nothing) where {I <: Integer, R <: Real, SIM <: Simulation}
     params::Sleipnir.Parameters = simulation.parameters
     # Simulations using Reverse Diff require an iceflow model per glacier
@@ -320,13 +256,6 @@
         iceflow_model = simulation.model.iceflow[batch_id]
         glacier = simulation.glaciers[batch_id]
     end
-=======
-function surface_V(H::Matrix{<:Real}, simulation::SIM) where {SIM <: Simulation}
-    params::Sleipnir.Parameters = simulation.parameters
-    
-    iceflow_model = simulation.model.iceflow
-    glacier::Sleipnir.Glacier2D = simulation.glaciers[iceflow_model.glacier_idx[]]
->>>>>>> 19d84b6c
     B = glacier.B
     Δx = glacier.Δx
     Δy = glacier.Δy
